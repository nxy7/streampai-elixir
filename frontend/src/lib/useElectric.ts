--- conflicted
+++ resolved
@@ -399,7 +399,6 @@
 
 			const readMap = new Map(reads.map((r) => [r.notification_id, r.seen_at]));
 
-<<<<<<< HEAD
 			// Build a map of notification_id -> Record<locale, content>
 			const localizationMap = new Map<string, Record<string, string>>();
 			for (const loc of localizations) {
@@ -427,31 +426,6 @@
 					localizations: notificationLocs,
 				};
 			});
-=======
-			const withStatus = notifications.map(
-				(n): NotificationWithReadStatus => {
-					// Get localized content based on current locale
-					let localizedContent = n.content; // Default to English
-					if (currentLocale === "de" && n.content_de) {
-						localizedContent = n.content_de;
-					} else if (currentLocale === "pl" && n.content_pl) {
-						localizedContent = n.content_pl;
-					} else if (currentLocale === "es" && n.content_es) {
-						localizedContent = n.content_es;
-					}
-
-					return {
-						id: n.id,
-						user_id: n.user_id,
-						content: n.content,
-						inserted_at: n.inserted_at,
-						wasSeen: readMap.has(n.id),
-						seenAt: readMap.get(n.id) || null,
-						localizedContent,
-					};
-				},
-			);
->>>>>>> a38e66e4
 			return sortByInsertedAt(withStatus);
 		}),
 		unreadCount: createMemo(() => {
