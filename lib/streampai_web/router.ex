--- conflicted
+++ resolved
@@ -77,11 +77,8 @@
 
     live("/widgets/chat/display", Components.ChatObsWidgetLive)
     live("/widgets/alertbox/display", Components.AlertboxObsWidgetLive)
-<<<<<<< HEAD
     live("/widgets/donation-goal/display", Components.DonationGoalObsWidgetLive)
-=======
     live("/widgets/viewer-count/display", Components.ViewerCountObsWidgetLive)
->>>>>>> a2cd067a
 
     get("/home", PageController, :home)
     get("/streaming/connect/:provider", MultiProviderAuth, :request)
@@ -104,11 +101,8 @@
       live("/dashboard/admin/users", DashboardAdminUsersLive)
       live("/widgets/chat", ChatWidgetSettingsLive)
       live("/widgets/alertbox", AlertboxWidgetSettingsLive)
-<<<<<<< HEAD
       live("/widgets/donation-goal", DonationGoalWidgetSettingsLive)
-=======
       live("/widgets/viewer-count", ViewerCountWidgetSettingsLive)
->>>>>>> a2cd067a
     end
 
     sign_out_route(AuthController, "/auth/sign-out")
