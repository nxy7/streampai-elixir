--- conflicted
+++ resolved
@@ -85,12 +85,9 @@
     live("/widgets/viewer-count/display", Components.ViewerCountObsWidgetLive)
     live("/widgets/follower-count/display", Components.FollowerCountObsWidgetLive)
     live("/widgets/timer/display", Components.TimerObsWidgetLive)
-<<<<<<< HEAD
     live("/widgets/slider/display", Components.SliderObsWidgetLive)
-=======
     live("/widgets/giveaway/display", Components.GiveawayObsWidgetLive)
     live("/widgets/eventlist/display", Components.EventlistObsWidgetLive)
->>>>>>> 970b9a48
 
     get("/home", PageController, :home)
     get("/streaming/connect/:provider", MultiProviderAuth, :request)
@@ -120,12 +117,9 @@
       live("/widgets/viewer-count", ViewerCountWidgetSettingsLive)
       live("/widgets/follower-count", FollowerCountWidgetSettingsLive)
       live("/widgets/timer", TimerWidgetSettingsLive)
-<<<<<<< HEAD
       live("/widgets/slider", SliderWidgetSettingsLive)
-=======
       live("/widgets/giveaway", GiveawayWidgetSettingsLive)
       live("/widgets/eventlist", EventlistWidgetSettingsLive)
->>>>>>> 970b9a48
     end
 
     sign_out_route(AuthController, "/auth/sign-out")
