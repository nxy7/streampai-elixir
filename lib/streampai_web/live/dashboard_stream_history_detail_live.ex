--- conflicted
+++ resolved
@@ -273,38 +273,10 @@
   end
 
   defp format_timeline_time(stream, position) do
-<<<<<<< HEAD
-    seconds_elapsed = round(position / 100 * stream.duration_seconds)
-    hours = div(seconds_elapsed, 3600)
-    minutes = div(rem(seconds_elapsed, 3600), 60)
-    seconds = rem(seconds_elapsed, 60)
-
-    if_result =
-      if hours > 0 do
-        :io_lib.format("~2..0B:~2..0B:~2..0B", [hours, minutes, seconds])
-      else
-        :io_lib.format("~2..0B:~2..0B", [minutes, seconds])
-      end
-
-    to_string(if_result)
-  end
-
-  defp format_duration(seconds) do
-    hours = div(seconds, 3600)
-    minutes = div(rem(seconds, 3600), 60)
-
-    cond do
-      hours > 0 -> "#{hours}h #{minutes}m"
-      minutes > 0 -> "#{minutes}m"
-      true -> "< 1m"
-    end
-  end
-=======
     DateTimeUtils.format_timeline_position(stream, position)
   end
 
   defp format_duration(seconds), do: DateTimeUtils.format_duration(seconds)
->>>>>>> 9849e7bd
 
   def render(assigns) do
     ~H"""
