--- conflicted
+++ resolved
@@ -14,17 +14,6 @@
       index [:livestream_id], name: "idx_chat_messages_livestream_id"
       index [:inserted_at], name: "idx_chat_messages_inserted_at"
       index [:livestream_id, :inserted_at], name: "idx_chat_messages_stream_chrono"
-<<<<<<< HEAD
-      index [:viewer_id], name: "idx_chat_messages_viewer_id"
-      index [:viewer_id, :inserted_at], name: "idx_chat_messages_viewer_chrono"
-    end
-  end
-
-  actions do
-    defaults [:read, :destroy, create: :*, update: :*]
-
-    create :create_batch do
-=======
     end
   end
 
@@ -36,7 +25,6 @@
     defaults [:read, :destroy, create: :*, update: :*]
 
     create :upsert do
->>>>>>> 87b3150a
       accept [
         :id,
         :message,
@@ -46,12 +34,7 @@
         :sender_is_moderator,
         :sender_is_patreon,
         :user_id,
-<<<<<<< HEAD
-        :livestream_id,
-        :viewer_id
-=======
         :livestream_id
->>>>>>> 87b3150a
       ]
 
       upsert? true
@@ -65,12 +48,7 @@
         :sender_is_moderator,
         :sender_is_patreon,
         :user_id,
-<<<<<<< HEAD
-        :livestream_id,
-        :viewer_id
-=======
         :livestream_id
->>>>>>> 87b3150a
       ]
     end
   end
@@ -108,13 +86,10 @@
       allow_nil? false
       default &DateTime.utc_now/0
     end
-<<<<<<< HEAD
 
     attribute :viewer_id, :uuid do
       description "Optional reference to the viewer who sent this message"
     end
-=======
->>>>>>> 87b3150a
   end
 
   relationships do
@@ -127,14 +102,11 @@
       allow_nil? false
       attribute_writable? true
     end
-<<<<<<< HEAD
 
     belongs_to :viewer, Streampai.Stream.Viewer do
       description "The viewer who sent this message (optional)"
       attribute_writable? true
     end
-=======
->>>>>>> 87b3150a
   end
 
   identities do
