defmodule Streampai.YouTube.LiveChatStream do
  @moduledoc """
  Real-time YouTube Live Chat streaming using gRPC.

  This module provides streaming access to YouTube Live Chat messages in real-time
  using the YouTube Data API v3 gRPC streaming endpoint.

  ## Usage

      # Start streaming chat messages
      {:ok, pid} = LiveChatStream.start_stream(access_token, live_chat_id, self())

      # Messages will be sent to the calling process as:
      # {:chat_message, %{...}}
      # {:chat_error, reason}
      # {:chat_ended, reason}

  ## Authentication

  Requires OAuth 2.0 access token with YouTube Data API scope:
  - https://www.googleapis.com/auth/youtube.readonly (for reading)
  - https://www.googleapis.com/auth/youtube (for full access)
  """

  use GenServer

  require Logger

<<<<<<< HEAD
  @youtube_api_host "youtube.googleapis.com"
  @grpc_port 443
=======
  # YouTube API integration disabled - this is example code only
>>>>>>> e5e758fa

  defstruct [
    :access_token,
    :live_chat_id,
    :client_pid,
    :grpc_channel,
    :stream_task,
    :callback_pid,
    :heartbeat_timer,
    :reconnect_attempts,
    max_reconnect_attempts: 5,
    reconnect_delay: 5000,
    heartbeat_interval: 30_000
  ]

  @type t :: %__MODULE__{}

  ## Public API

  @doc """
  Starts streaming live chat messages for a given chat ID.

  ## Parameters
  - `access_token`: OAuth 2.0 access token
  - `live_chat_id`: YouTube live chat ID to stream from
  - `callback_pid`: Process to receive messages (defaults to caller)
  - `opts`: Optional configuration
    - `name`: Process name for registration
    - `max_reconnect_attempts`: Maximum reconnection attempts (default: 5)
    - `heartbeat_interval`: Heartbeat interval in ms (default: 30000)

  ## Returns
  - `{:ok, pid}` on success
  - `{:error, reason}` on failure
  """
  def start_stream(access_token, live_chat_id, callback_pid \\ nil, opts \\ []) do
    callback_pid = callback_pid || self()

    init_args = %{
      access_token: access_token,
      live_chat_id: live_chat_id,
      callback_pid: callback_pid,
      opts: opts
    }

    case Keyword.get(opts, :name) do
      nil -> GenServer.start(__MODULE__, init_args)
      name -> GenServer.start(__MODULE__, init_args, name: name)
    end
  end

  @doc """
  Stops the chat stream.
  """
  def stop_stream(pid) do
    GenServer.stop(pid, :normal)
  end

  @doc """
  Gets the current stream status.
  """
  def get_status(pid) do
    GenServer.call(pid, :get_status)
  end

  ## GenServer Callbacks

  @impl true
  def init(%{access_token: token, live_chat_id: chat_id, callback_pid: callback, opts: opts}) do
    state = %__MODULE__{
      access_token: token,
      live_chat_id: chat_id,
      callback_pid: callback,
      reconnect_attempts: 0,
      max_reconnect_attempts: Keyword.get(opts, :max_reconnect_attempts, 5),
      heartbeat_interval: Keyword.get(opts, :heartbeat_interval, 30_000)
    }

    # Start the gRPC connection process
    send(self(), :connect)

    {:ok, state}
  end

  @impl true
  def handle_info(:connect, state) do
    Logger.info("YouTube Live Chat streaming is disabled (integration example only)")
    Logger.info("Chat ID: #{state.live_chat_id}")

    # Since gRPC is disabled, we'll stop the process
    {:stop, :normal, state}
  end

  @impl true
  def handle_info(:heartbeat, state) do
    case send_heartbeat(state) do
      :ok ->
        schedule_heartbeat(state)
        {:noreply, state}

      {:error, reason} ->
        Logger.warning("Heartbeat failed: #{inspect(reason)}")
        handle_connection_error(state, reason)
    end
  end

  @impl true
  def handle_info({:stream_message, response}, state) do
    # Process the streaming response from YouTube
    # The response is already a decoded protobuf message
    case process_stream_response(response) do
      {:ok, messages} ->
        # Send each chat message to the callback process
        Enum.each(messages, fn msg ->
          send(state.callback_pid, {:chat_message, msg})
        end)

        {:noreply, state}

      {:error, reason} ->
        Logger.warning("Failed to process stream response: #{inspect(reason)}")
        {:noreply, state}
    end
  end

  @impl true
  def handle_info({:stream_error, %GRPC.RPCError{status: status, message: message}}, state) do
    Logger.error("gRPC error - Status: #{status}, Message: #{message}")
    send(state.callback_pid, {:chat_error, {:grpc_error, status, message}})
    handle_connection_error(state, {:grpc_error, status})
  end

  @impl true
  def handle_info({:stream_error, reason}, state) do
    Logger.error("Stream error: #{inspect(reason)}")
    send(state.callback_pid, {:chat_error, reason})
    handle_connection_error(state, reason)
  end

  @impl true
  def handle_info(:stream_ended, state) do
    Logger.info("YouTube Live Chat stream ended normally")
    send(state.callback_pid, {:chat_ended, :normal})
    handle_connection_error(state, :stream_ended)
  end

  @impl true
  def handle_info({:stream_crashed, error}, state) do
    Logger.error("Stream task crashed: #{inspect(error)}")
    send(state.callback_pid, {:chat_error, {:stream_crash, error}})
    handle_connection_error(state, {:crash, error})
  end

  @impl true
  def handle_info({:DOWN, _ref, :process, pid, reason}, state) when pid == state.stream_task do
    Logger.warning("Stream task terminated: #{inspect(reason)}")
    handle_connection_error(state, {:task_down, reason})
  end

  @impl true
  def handle_info(:reconnect, state) do
    if state.reconnect_attempts < state.max_reconnect_attempts do
      Logger.info("Attempting to reconnect (#{state.reconnect_attempts + 1}/#{state.max_reconnect_attempts})")

      send(self(), :connect)
      {:noreply, %{state | reconnect_attempts: state.reconnect_attempts + 1}}
    else
      Logger.error("Max reconnection attempts reached, giving up")
      send(state.callback_pid, {:chat_ended, :max_reconnects_reached})
      {:stop, :normal, state}
    end
  end

  @impl true
  def handle_call(:get_status, _from, state) do
    status = %{
      connected: state.grpc_channel != nil && state.stream_task != nil,
      live_chat_id: state.live_chat_id,
      reconnect_attempts: state.reconnect_attempts,
      max_reconnect_attempts: state.max_reconnect_attempts
    }

    {:reply, status, state}
  end

  @impl true
  def terminate(_reason, state) do
    cleanup_connection(state)
    :ok
  end

  ## Private Functions

<<<<<<< HEAD
  defp establish_grpc_connection(state) do
    # Create gRPC channel with authentication using Elixir gRPC client
    case GRPC.Stub.connect("#{@youtube_api_host}:#{@grpc_port}",
           interceptors: [
             {GRPC.Client.Interceptors.Headers, authorization: "Bearer #{state.access_token}"}
           ],
           adapter: GRPC.Client.Adapters.Gun
         ) do
      {:ok, channel} ->
        # Build the stream request for YouTube Live Chat
        request = build_stream_request(state)

        # Start a supervised task to consume the stream
        # This ensures proper cleanup if the task crashes
        {:ok, task} =
          Task.Supervisor.start_child(
            Streampai.TaskSupervisor,
            fn -> consume_stream(channel, request, self()) end
          )

        # Monitor the task so we know if it dies
        Process.monitor(task)

        new_state = %{state | grpc_channel: channel, stream_task: task}
        {:ok, new_state}

      {:error, reason} ->
        Logger.error("Failed to connect to gRPC server: #{inspect(reason)}")
        {:error, reason}
    end
  end

  defp consume_stream(channel, request, parent_pid) do
    # Get the stream from the gRPC stub
    # This returns an Elixir Stream that we can consume
    stream = YouTube.V3.LiveChatMessages.Stub.stream_list(channel, request)

    # Process each message in the stream
    # The stream will block waiting for messages from the server
    Enum.each(stream, fn
      {:ok, response} ->
        # Decode and forward the response to the parent GenServer
        send(parent_pid, {:stream_message, response})

      {:error, %GRPC.RPCError{} = error} ->
        # Handle gRPC errors
        send(parent_pid, {:stream_error, error})

      {:error, reason} ->
        # Handle other errors
        send(parent_pid, {:stream_error, reason})
    end)

    # Stream ended normally
    send(parent_pid, :stream_ended)
  rescue
    error ->
      # Stream crashed
      send(parent_pid, {:stream_crashed, error})
  end

  defp build_stream_request(state) do
    # Build the request for streaming live chat messages
    # Following YouTube Data API v3 streamList specification
    %YouTube.V3.LiveChatMessages.StreamListRequest{
      live_chat_id: state.live_chat_id,
      part: ["id", "snippet", "authorDetails"],
      # Maximum messages per response
      page_size: 200,
      profile_image_size: 88
    }
  end

=======
>>>>>>> e5e758fa
  defp send_heartbeat(state) do
    if state.grpc_channel && state.stream_task && Process.alive?(state.stream_task) do
      # The Gun adapter maintains the HTTP/2 connection automatically
      # We just check if our stream task is still alive
      :ok
    else
      {:error, :not_connected}
    end
  end

  defp process_stream_response(%YouTube.V3.LiveChatMessages.StreamListResponse{items: items}) do
    # Transform the protobuf response into our internal format
    messages =
      Enum.map(items, fn item ->
        %{
          id: item.id,
          type: item.snippet.type,
          author: %{
            channel_id: item.author_details.channel_id,
            display_name: item.author_details.display_name,
            profile_image_url: item.author_details.profile_image_url,
            is_verified: item.author_details.is_verified,
            is_moderator: item.author_details.is_chat_moderator,
            is_owner: item.author_details.is_chat_owner,
            is_sponsor: item.author_details.is_chat_sponsor
          },
          message: get_message_content(item.snippet),
          published_at: item.snippet.published_at,
          super_chat: extract_super_chat(item.snippet),
          super_sticker: extract_super_sticker(item.snippet)
        }
      end)

    {:ok, messages}
  rescue
    e -> {:error, e}
  end

  defp get_message_content(%{text_message_details: %{message_text: text}}) when not is_nil(text) do
    text
  end

  defp get_message_content(%{display_message: display}) when not is_nil(display) do
    display
  end

  defp get_message_content(_), do: ""

  defp extract_super_chat(%{super_chat_details: details}) when not is_nil(details) do
    %{
      amount_micros: details.amount_micros,
      currency: details.currency,
      amount_display: details.amount_display_string,
      user_comment: details.user_comment,
      tier: details.tier
    }
  end

  defp extract_super_chat(_), do: nil

  defp extract_super_sticker(%{super_sticker_details: details}) when not is_nil(details) do
    %{
      amount_micros: details.amount_micros,
      currency: details.currency,
      amount_display: details.amount_display_string,
      tier: details.tier,
      sticker_id: details.super_sticker_metadata.sticker_id
    }
  end

  defp extract_super_sticker(_), do: nil

  defp handle_connection_error(state, _reason) do
    cleanup_connection(state)

    # Schedule reconnection
    Process.send_after(self(), :reconnect, state.reconnect_delay)

    new_state = %{state | grpc_channel: nil, stream_task: nil, heartbeat_timer: nil}

    {:noreply, new_state}
  end

  defp cleanup_connection(state) do
    if state.heartbeat_timer do
      Process.cancel_timer(state.heartbeat_timer)
    end

<<<<<<< HEAD
    # Clean up the stream task if it's running
    if state.stream_task && Process.alive?(state.stream_task) do
      Process.exit(state.stream_task, :shutdown)
    end

    # Close the gRPC channel
    if state.grpc_channel do
      GRPC.Stub.disconnect(state.grpc_channel)
=======
    if state.grpc_connection do
      safe_disconnect(state.grpc_connection)
>>>>>>> e5e758fa
    end
  end

  defp safe_disconnect(_connection) do
    # gRPC functionality disabled
    :ok
  end

  defp schedule_heartbeat(state) do
    if state.heartbeat_timer do
      Process.cancel_timer(state.heartbeat_timer)
    end

    timer = Process.send_after(self(), :heartbeat, state.heartbeat_interval)
    %{state | heartbeat_timer: timer}
  end

  ## Convenience Functions

  @doc """
  Creates a simple callback handler that logs all messages.
  Useful for testing and debugging.
  """
  def log_handler do
    spawn(fn -> log_loop() end)
  end

  defp log_loop do
    receive do
      {:chat_message, message} ->
        Logger.info("Chat Message: #{inspect(message)}")
        log_loop()

      {:chat_error, reason} ->
        Logger.error("Chat Error: #{inspect(reason)}")
        log_loop()

      {:chat_ended, reason} ->
        Logger.info("Chat Ended: #{inspect(reason)}")

      other ->
        Logger.debug("Unknown message: #{inspect(other)}")
        log_loop()
    end
  end
end<|MERGE_RESOLUTION|>--- conflicted
+++ resolved
@@ -26,12 +26,8 @@
 
   require Logger
 
-<<<<<<< HEAD
   @youtube_api_host "youtube.googleapis.com"
   @grpc_port 443
-=======
-  # YouTube API integration disabled - this is example code only
->>>>>>> e5e758fa
 
   defstruct [
     :access_token,
@@ -225,7 +221,6 @@
 
   ## Private Functions
 
-<<<<<<< HEAD
   defp establish_grpc_connection(state) do
     # Create gRPC channel with authentication using Elixir gRPC client
     case GRPC.Stub.connect("#{@youtube_api_host}:#{@grpc_port}",
@@ -299,8 +294,6 @@
     }
   end
 
-=======
->>>>>>> e5e758fa
   defp send_heartbeat(state) do
     if state.grpc_channel && state.stream_task && Process.alive?(state.stream_task) do
       # The Gun adapter maintains the HTTP/2 connection automatically
@@ -389,7 +382,6 @@
       Process.cancel_timer(state.heartbeat_timer)
     end
 
-<<<<<<< HEAD
     # Clean up the stream task if it's running
     if state.stream_task && Process.alive?(state.stream_task) do
       Process.exit(state.stream_task, :shutdown)
@@ -398,10 +390,6 @@
     # Close the gRPC channel
     if state.grpc_channel do
       GRPC.Stub.disconnect(state.grpc_channel)
-=======
-    if state.grpc_connection do
-      safe_disconnect(state.grpc_connection)
->>>>>>> e5e758fa
     end
   end
 
