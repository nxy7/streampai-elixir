defmodule Streampai.Accounts.WidgetConfig do
  @moduledoc false
  use Ash.Resource,
    otp_app: :streampai,
    domain: Streampai.Accounts,
    authorizers: [Ash.Policy.Authorizer],
    extensions: [AshAdmin.Resource],
    data_layer: AshPostgres.DataLayer

  alias Streampai.Accounts.WidgetConfigDefaults

  postgres do
    table "widget_configs"
    repo Streampai.Repo
  end

  code_interface do
    define :get_by_user_and_type
    define :create
  end

  actions do
    defaults [:read, :destroy]

    create :create do
      accept [:user_id, :type, :config]
      upsert? true
      upsert_identity :user_type_unique
    end

    read :get_by_user_and_type do
      get? true
      argument :user_id, :uuid, allow_nil?: false
      argument :type, :atom, allow_nil?: false

      filter expr(user_id == ^arg(:user_id) and type == ^arg(:type))

      prepare Streampai.Accounts.WidgetConfig.Preparations.GetOrCreateWithDefaults
    end

    read :for_user do
      argument :user_id, :uuid, allow_nil?: false

      filter expr(user_id == ^arg(:user_id))
    end
  end

  policies do
    # Users can only manage their own widget configs
    policy action_type(:read) do
      authorize_if expr(user_id == ^actor(:id))
      authorize_if expr(^actor(:role) == :admin)
    end

    policy action_type(:create) do
      authorize_if expr(^actor(:role) == :admin)
      # For regular users, the create action will force user_id to actor's id anyway
      # so we can allow creates - the change function ensures data integrity
      authorize_if actor_present()
    end

    policy action_type([:update, :destroy]) do
      authorize_if expr(user_id == ^actor(:id))
      authorize_if expr(^actor(:role) == :admin)
    end
  end

  changes do
    change fn changeset, _opts ->
             # Ensure user_id is set to actor's id for security
             case changeset.context[:actor] do
               %{id: actor_id} when not is_nil(actor_id) ->
                 Ash.Changeset.force_change_attribute(changeset, :user_id, actor_id)

               _ ->
                 changeset
             end
           end,
           on: [:create]
  end

  validations do
    validate one_of(:type, [
               :chat_widget,
               :alertbox_widget,
               :viewer_count_widget,
               :follower_count_widget,
               :donation_widget,
               :donation_goal_widget,
               :top_donors_widget,
               :follow_widget,
               :subscriber_widget,
               :overlay_widget,
               :alert_widget,
               :goal_widget,
               :leaderboard_widget,
               :timer_widget,
<<<<<<< HEAD
               :poll_widget
             ]) do
      message "Type must be one of: chat_widget, alertbox_widget, viewer_count_widget, follower_count_widget, donation_widget, top_donors_widget, donation_goal_widget, follow_widget, subscriber_widget, overlay_widget, alert_widget, goal_widget, leaderboard_widget, timer_widget, poll_widget"
=======
               :giveaway_widget,
               :eventlist_widget
             ]) do
      message "Type must be one of: chat_widget, alertbox_widget, viewer_count_widget, follower_count_widget, donation_widget, top_donors_widget, donation_goal_widget, follow_widget, subscriber_widget, overlay_widget, alert_widget, goal_widget, leaderboard_widget, timer_widget, eventlist_widget, giveaway_widget"
>>>>>>> 970b9a48
    end

    validate present([:user_id])
    validate present([:config])
    validate Streampai.Accounts.WidgetConfig.Validations.ConfigStructure
  end

  attributes do
    uuid_primary_key :id

    attribute :user_id, :uuid, allow_nil?: false, public?: true
    attribute :type, :atom, allow_nil?: false, public?: true
    attribute :config, :map, allow_nil?: false, public?: true, default: %{}

    timestamps()
  end

  relationships do
    belongs_to :user, Streampai.Accounts.User do
      source_attribute :user_id
      destination_attribute :id
      allow_nil? false
      public? true
    end
  end

  identities do
    identity :user_type_unique, [:user_id, :type]
  end

  # Helper functions

  @doc """
  Gets default configuration for a specific widget type.
  """
  def get_default_config(widget_type) do
    WidgetConfigDefaults.get_default_config(widget_type)
  end

  @doc """
  Validates if a config map has all required keys for the widget type.
  """
  def valid_config?(widget_type, config) when is_map(config) do
    required_keys = get_required_config_keys(widget_type)
    has_all_keys = Enum.all?(required_keys, &Map.has_key?(config, &1))

    has_all_keys and valid_config_values?(widget_type, config)
  end

  def valid_config?(_, _), do: false

  @doc """
  Gets required configuration keys for a widget type.
  """
  def get_required_config_keys(widget_type) do
    WidgetConfigDefaults.get_required_config_keys(widget_type)
  end

  defp valid_config_values?(widget_type, config) do
    case widget_type do
      :chat_widget -> valid_chat_config_values?(config)
      :alertbox_widget -> valid_alertbox_config_values?(config)
      :viewer_count_widget -> valid_viewer_count_config_values?(config)
      :top_donors_widget -> valid_top_donors_config_values?(config)
      :follower_count_widget -> valid_follower_count_config_values?(config)
      # Other widget types don't have specific validations yet
      _ -> true
    end
  end

  defp valid_chat_config_values?(config) do
    max_messages = Map.get(config, :max_messages)
    is_integer(max_messages) and max_messages > 0 and max_messages <= 100
  end

  defp valid_alertbox_config_values?(config) do
    display_duration = Map.get(config, :display_duration)
    animation_type = Map.get(config, :animation_type)

    duration_valid =
      is_integer(display_duration) and display_duration > 0 and display_duration <= 30

    animation_valid = animation_type in ["fade", "slide", "bounce"]

    duration_valid and animation_valid
  end

  defp valid_viewer_count_config_values?(config) do
    display_style = Map.get(config, :display_style)
    style_valid = display_style in ["minimal", "detailed", "cards"]
    style_valid
  end

  defp valid_top_donors_config_values?(config) do
    display_count = Map.get(config, :display_count, 10)
    currency = Map.get(config, :currency, "$")

    display_count_valid = is_integer(display_count) and display_count >= 1 and display_count <= 20
    currency_valid = currency in ["$", "€", "£", "¥", "₹", "₽"]

    display_count_valid and currency_valid
  end

  defp valid_follower_count_config_values?(config) do
    display_style = Map.get(config, :display_style)
    style_valid = display_style in ["minimal", "detailed", "cards"]
    style_valid
  end
end<|MERGE_RESOLUTION|>--- conflicted
+++ resolved
@@ -95,16 +95,11 @@
                :goal_widget,
                :leaderboard_widget,
                :timer_widget,
-<<<<<<< HEAD
-               :poll_widget
-             ]) do
-      message "Type must be one of: chat_widget, alertbox_widget, viewer_count_widget, follower_count_widget, donation_widget, top_donors_widget, donation_goal_widget, follow_widget, subscriber_widget, overlay_widget, alert_widget, goal_widget, leaderboard_widget, timer_widget, poll_widget"
-=======
+               :poll_widget,
                :giveaway_widget,
                :eventlist_widget
              ]) do
       message "Type must be one of: chat_widget, alertbox_widget, viewer_count_widget, follower_count_widget, donation_widget, top_donors_widget, donation_goal_widget, follow_widget, subscriber_widget, overlay_widget, alert_widget, goal_widget, leaderboard_widget, timer_widget, eventlist_widget, giveaway_widget"
->>>>>>> 970b9a48
     end
 
     validate present([:user_id])
