--- conflicted
+++ resolved
@@ -93,11 +93,7 @@
                :goal_widget,
                :leaderboard_widget
              ]) do
-<<<<<<< HEAD
-      message "Type must be one of: chat_widget, alertbox_widget, viewer_count_widget, donation_widget, donation_goal_widget, top_donors_widget, follow_widget, subscriber_widget, overlay_widget, alert_widget, goal_widget, leaderboard_widget"
-=======
-      message "Type must be one of: chat_widget, alertbox_widget, viewer_count_widget, follower_count_widget, donation_widget, donation_goal_widget, follow_widget, subscriber_widget, overlay_widget, alert_widget, goal_widget, leaderboard_widget"
->>>>>>> 83855348
+      message "Type must be one of: chat_widget, alertbox_widget, viewer_count_widget, follower_count_widget, donation_widget, top_donors_widget, donation_goal_widget, follow_widget, subscriber_widget, overlay_widget, alert_widget, goal_widget, leaderboard_widget"
     end
 
     validate present([:user_id])
@@ -250,11 +246,8 @@
       :chat_widget -> valid_chat_config_values?(config)
       :alertbox_widget -> valid_alertbox_config_values?(config)
       :viewer_count_widget -> valid_viewer_count_config_values?(config)
-<<<<<<< HEAD
       :top_donors_widget -> valid_top_donors_config_values?(config)
-=======
       :follower_count_widget -> valid_follower_count_config_values?(config)
->>>>>>> 83855348
       # Other widget types don't have specific validations yet
       _ -> true
     end
@@ -283,7 +276,6 @@
     style_valid
   end
 
-<<<<<<< HEAD
   defp valid_top_donors_config_values?(config) do
     display_count = Map.get(config, :display_count, 10)
     currency = Map.get(config, :currency, "$")
@@ -292,11 +284,11 @@
     currency_valid = currency in ["$", "€", "£", "¥", "₹", "₽"]
 
     display_count_valid and currency_valid
-=======
+  end
+
   defp valid_follower_count_config_values?(config) do
     display_style = Map.get(config, :display_style)
     style_valid = display_style in ["minimal", "detailed", "cards"]
     style_valid
->>>>>>> 83855348
   end
 end