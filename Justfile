_default:
  @just --unstable --list

# starts development cluster and applies kubernetes manifests
init-dev:
	code .
	docker compose up

format:
	mix format;

test:
	#!/usr/bin/env bash
	set -euo pipefail
	export $(grep -v '^#' .env | grep -v '^$' | xargs)
	mix test --max-failures 3 --exclude external

start:
	mix start
	
si:
	#!/usr/bin/env bash
	set -euo pipefail
	export $(grep -v '^#' .env | grep -v '^$' | xargs)
	iex -S mix phx.server

# Setup and run in production mode locally (for benchmarking)
prod:
	#!/usr/bin/env bash
	set -euo pipefail
	export $(grep -v '^#' .env | grep -v '^$' | xargs)
	export MIX_ENV=prod
	export SECRET_KEY_BASE=$(mix phx.gen.secret)
	export TOKEN_SIGNING_SECRET=$(openssl rand -base64 32)
	export GOOGLE_CLIENT_ID=dummy
	export GOOGLE_CLIENT_SECRET=dummy
	export GOOGLE_REDIRECT_URI=http://localhost:4000
	export TWITCH_CLIENT_ID=dummy
	export TWITCH_CLIENT_SECRET=dummy
	export PHX_HOST=localhost
	export PORT=4000
	export ECTO_IPV6=false
	echo "Installing prod dependencies..."
	mix deps.get --only prod
	echo "Compiling..."
	mix compile
	echo "Building assets..."
	mix assets.deploy
	echo "Creating/migrating database..."
	mix ecto.create --quiet || true
	mix ecto.migrate
	echo "Starting production server at http://localhost:4000"
	mix phx.server

# Build production release
build-prod:
	MIX_ENV=prod mix do deps.get, assets.deploy, compile, phx.digest

# Create a new git worktree with environment configuration
worktree name:
	#!/usr/bin/env bash
	set -euo pipefail
	echo "Creating worktree: {{name}}"

	# Create the worktree
	git worktree add "../{{name}}" -b "{{name}}"

	# Copy .env file
	cp .env "../{{name}}/"

	# Update environment variables for the new worktree
	cd "../{{name}}"

	# Generate database name from worktree name (replace hyphens with underscores)
	DB_NAME="streampai_$(echo "{{name}}" | tr '-' '_')_dev"
	DB_URL="postgresql://postgres:postgres@localhost:5432/$DB_NAME?sslmode=disable"

	PGPASSWORD=postgres psql -U postgres -h localhost -c "CREATE DATABASE $DB_NAME;"

	# Append worktree-specific configuration to .env before setup
	echo "" >> .env
	echo "# Worktree-specific configuration for: {{name}}" >> .env
	echo "DATABASE_URL=$DB_URL" >> .env

	mix deps.get
	mix assets.setup
	mix assets.build

	# Export environment variables and run setup
	export $(grep -v '^#' .env | grep -v '^$' | xargs)

	# Create the database first (ecto.create connects to postgres db to create target db)
	mix ecto.create

	# Then run ash.setup for migrations and seeds
	mix ash.setup
	mix compile

	echo "Worktree created at: ../{{name}}"
	echo "Database: $DB_NAME"
	echo ""
	echo "Next steps:"
	echo "  cd ../{{name}}"

worktree-setup:
	#!/usr/bin/env bash
	set -euo pipefail
	name=$(pwd | awk -F/ '{print $NF}')
<<<<<<< HEAD
	DB_NAME="streampai_$(echo "$name" | tr '-' '_')_dev"
	DB_URL="postgresql://postgres:postgres@localhost:5432/$DB_NAME?sslmode=disable"
	PGPASSWORD=postgres psql -U postgres -h localhost -c "CREATE DATABASE $DB_NAME;"

=======
	
	PORT=$(($(random) % 3000 + 4000))
	DB_NAME="streampai_$(echo "$name" | tr '-' '_')_dev"
	DB_URL="postgresql://postgres:postgres@localhost:5432/$DB_NAME?sslmode=disable"
	PGPASSWORD=postgres psql -U postgres -h localhost -c "CREATE DATABASE $DB_NAME;"
	claude mcp add --transport http tidewave http://localhost:$PORT/tidewave/mcp

	cp ~/streampai-elixir/.env .
>>>>>>> b8c81411
	# Append worktree-specific configuration to .env before setup
	echo "" >> .env
	echo "# Worktree-specific configuration for: $name" >> .env
	echo "DATABASE_URL=$DB_URL" >> .env
<<<<<<< HEAD
=======
	echo "PORT=$PORT" >> .env
	echo "DISABLE_LIVE_DEBUGGER=true" >> .env
>>>>>>> b8c81411

	mix deps.get
	mix assets.setup
	mix assets.build

	# Export environment variables and run setup
	export $(grep -v '^#' .env | grep -v '^$' | xargs)

	# Create the database first (ecto.create connects to postgres db to create target db)
	mix ecto.create

	# Then run ash.setup for migrations and seeds
	mix ash.setup
	mix compile

tasks:
	hx ./tasks

test-deploy-prod:
	git pull
	docker compose -f docker-compose.prod.yml build streampai
	docker compose -f docker-compose.prod.yml up<|MERGE_RESOLUTION|>--- conflicted
+++ resolved
@@ -106,12 +106,6 @@
 	#!/usr/bin/env bash
 	set -euo pipefail
 	name=$(pwd | awk -F/ '{print $NF}')
-<<<<<<< HEAD
-	DB_NAME="streampai_$(echo "$name" | tr '-' '_')_dev"
-	DB_URL="postgresql://postgres:postgres@localhost:5432/$DB_NAME?sslmode=disable"
-	PGPASSWORD=postgres psql -U postgres -h localhost -c "CREATE DATABASE $DB_NAME;"
-
-=======
 	
 	PORT=$(($(random) % 3000 + 4000))
 	DB_NAME="streampai_$(echo "$name" | tr '-' '_')_dev"
@@ -120,16 +114,12 @@
 	claude mcp add --transport http tidewave http://localhost:$PORT/tidewave/mcp
 
 	cp ~/streampai-elixir/.env .
->>>>>>> b8c81411
 	# Append worktree-specific configuration to .env before setup
 	echo "" >> .env
 	echo "# Worktree-specific configuration for: $name" >> .env
 	echo "DATABASE_URL=$DB_URL" >> .env
-<<<<<<< HEAD
-=======
 	echo "PORT=$PORT" >> .env
 	echo "DISABLE_LIVE_DEBUGGER=true" >> .env
->>>>>>> b8c81411
 
 	mix deps.get
 	mix assets.setup
