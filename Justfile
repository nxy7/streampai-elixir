_default:
  @just --unstable --list

init-dev:
	docker compose up

format:
	mix format;

test:
	#!/usr/bin/env bash
	set -euo pipefail
	set -a
	source <(grep -v '^#' .env | grep -v '^$')
	set +a
	mix test --max-failures 3 --exclude external

start:
	mix start

si:
	#!/usr/bin/env bash
	set -euo pipefail
	set -a
	source <(grep -v '^#' .env | grep -v '^$')
	set +a
	iex -S mix phx.server

dev:
	#!/usr/bin/env bash
	set -euo pipefail

	# Load environment variables (using set -a to auto-export)
	set -a
	source <(grep -v '^#' .env | grep -v '^$')
	set +a

	# Get ports from environment or use defaults
	PHOENIX_PORT=${PORT:-4000}
	FRONTEND_PORT=${FRONTEND_PORT:-3000}
	CADDY_PORT=${CADDY_PORT:-8000}
	HMR_PORT=${HMR_PORT:-24678}

	echo "🚀 Starting Streampai development environment"
	echo "   Phoenix:  http://localhost:$PHOENIX_PORT"
	echo "   Frontend: http://localhost:$FRONTEND_PORT"
	echo "   Caddy:    https://localhost:$CADDY_PORT"
<<<<<<< HEAD
=======
	echo "   HMR:      localhost:$HMR_PORT"
>>>>>>> 78ade8ba
	echo ""
	echo "📱 Access the app at: https://localhost:$CADDY_PORT"
	echo ""

	# Check if caddy is installed
	if ! command -v caddy &> /dev/null; then
		echo "❌ Caddy is not installed. Please install it:"
		echo "   brew install caddy"
		echo "   caddy trust  # Install local CA certificates"
		exit 1
	fi

	# Ensure dependencies are installed
	echo "📦 Checking dependencies..."
	mix deps.get --check-unused 2>/dev/null || mix deps.get
	cd frontend && bun install --frozen-lockfile 2>/dev/null || bun install
	cd ..

	# Start all services in parallel
	trap 'kill $(jobs -p) 2>/dev/null' EXIT

	# Start Phoenix (PORT is already set from .env, sname includes port for uniqueness)
	elixir -S mix phx.server &

<<<<<<< HEAD
	# Start Frontend (override PORT for Vinxi, which reads it for dev server)
	cd frontend && PORT=$FRONTEND_PORT bun dev &
=======
	# Start Frontend
	cd frontend && VITE_BASE_URL="https://localhost:$CADDY_PORT" HMR_PORT=$HMR_PORT FRONTEND_PORT=$FRONTEND_PORT CADDY_PORT=$CADDY_PORT bun dev --port $FRONTEND_PORT &
>>>>>>> 78ade8ba

	# Wait a bit for services to start
	sleep 2

<<<<<<< HEAD
	# Start Caddy (reads PHOENIX_PORT, FRONTEND_PORT, CADDY_PORT from env)
	caddy run --config Caddyfile
=======
	# Start Caddy
	PHOENIX_PORT=$PHOENIX_PORT FRONTEND_PORT=$FRONTEND_PORT CADDY_PORT=$CADDY_PORT HMR_PORT=$HMR_PORT caddy run --config Caddyfile
>>>>>>> 78ade8ba

	wait

caddy:
	#!/usr/bin/env bash
	set -euo pipefail
	set -a
	source <(grep -v '^#' .env | grep -v '^$')
	set +a
<<<<<<< HEAD
	# Caddy reads PORT, FRONTEND_PORT, CADDY_PORT from env
	caddy run --config Caddyfile
=======
	PHOENIX_PORT=${PORT:-4000} FRONTEND_PORT=${FRONTEND_PORT:-3000} CADDY_PORT=${CADDY_PORT:-8000} HMR_PORT=${HMR_PORT:-24678} \
		caddy run --config Caddyfile
>>>>>>> 78ade8ba

caddy-setup:
	#!/usr/bin/env bash
	echo "Installing Caddy..."
	brew install caddy || echo "Caddy already installed"
	echo "Installing local CA certificates (may require sudo)..."
	caddy trust
	echo "✅ Caddy is ready! Run 'just dev' to start development."

worktree name:
	#!/usr/bin/env bash
	set -euo pipefail
	echo "Creating worktree: {{name}}"

	# Create the worktree
	git worktree add "../{{name}}" -b "{{name}}" || echo "Worktree ../{{name}} already exists"
	cd "../{{name}}"

	just worktree-setup

worktree-setup:
	#!/usr/bin/env bash
	set -euo pipefail

	# Detect worktree name: use parent dir if in vibe-kanban structure, otherwise current dir
	current_dir=$(pwd | awk -F/ '{print $NF}')
	parent_dir=$(dirname "$(pwd)" | awk -F/ '{print $NF}')

	# If current dir is streampai-elixir but parent looks like a vibe-kanban worktree ID
	# (e.g., "987c-update-claude-md"), use parent for unique naming
	if [[ "$current_dir" == "streampai-elixir" && "$parent_dir" =~ ^[a-f0-9]{4}- ]]; then
		name="$parent_dir"
		echo "Detected vibe-kanban worktree: $name"
	else
		name="$current_dir"
	fi

	echo "Setting up worktree: $name"

	# Generate random available ports
	# Function to find a random available port in a range
	find_port() {
		local min=$1 max=$2
		while true; do
			port=$((min + RANDOM % (max - min)))
			if ! lsof -i :$port >/dev/null 2>&1; then
				echo $port
				return
			fi
		done
	}

	PHOENIX_PORT=$(find_port 4100 4999)
	FRONTEND_PORT=$(find_port 3100 3999)
	CADDY_PORT=$(find_port 8100 8999)
<<<<<<< HEAD
	# HMR ports for each Vinxi router
	FRONTEND_HMR_CLIENT_PORT=$(find_port 3100 3999)
	FRONTEND_HMR_SERVER_PORT=$(find_port 3100 3999)
	FRONTEND_HMR_SERVER_FUNCTION_PORT=$(find_port 3100 3999)
	FRONTEND_HMR_SSR_PORT=$(find_port 3100 3999)
=======
	HMR_PORT=$(find_port 24700 24999)
>>>>>>> 78ade8ba

	DB_NAME="streampai_$(echo "$name" | tr '-' '_')_dev"
	DB_URL="postgresql://postgres:postgres@localhost:5432/$DB_NAME?sslmode=disable"
	PGPASSWORD=postgres psql -U postgres -h localhost -c "CREATE DATABASE $DB_NAME;" 2>/dev/null || echo "Database $DB_NAME already exists"

	# Add MCP server for this worktree
	claude mcp add --transport http tidewave "http://localhost:$PHOENIX_PORT/tidewave/mcp" 2>/dev/null || true

	# Copy .env from main repo if not already present (vibe-kanban may have copied it)
	if [ ! -f .env ]; then
		cp ~/streampai-elixir/.env .
	fi

	# Copy compiled artifacts for faster setup
	cp -r ~/streampai-elixir/deps . 2>/dev/null || true
	cp -r ~/streampai-elixir/_build . 2>/dev/null || true

	# Remove any existing worktree-specific variables before appending new ones
	# This prevents duplicates if worktree-setup is run multiple times
	sed -i '' '/^DATABASE_URL=/d' .env
	sed -i '' '/^PORT=/d' .env
	sed -i '' '/^FRONTEND_PORT=/d' .env
	sed -i '' '/^CADDY_PORT=/d' .env
<<<<<<< HEAD
	sed -i '' '/^FRONTEND_HMR_CLIENT_PORT=/d' .env
	sed -i '' '/^FRONTEND_HMR_SERVER_PORT=/d' .env
	sed -i '' '/^FRONTEND_HMR_SERVER_FUNCTION_PORT=/d' .env
	sed -i '' '/^FRONTEND_HMR_SSR_PORT=/d' .env
=======
	sed -i '' '/^HMR_PORT=/d' .env
>>>>>>> 78ade8ba
	sed -i '' '/^DISABLE_LIVE_DEBUGGER=/d' .env

	# Append worktree-specific configuration
	echo "" >> .env
	echo "# Worktree-specific configuration (auto-generated by just worktree-setup)" >> .env
	echo "DATABASE_URL=$DB_URL" >> .env
	echo "PORT=$PHOENIX_PORT" >> .env
	echo "FRONTEND_PORT=$FRONTEND_PORT" >> .env
	echo "CADDY_PORT=$CADDY_PORT" >> .env
<<<<<<< HEAD
	echo "FRONTEND_HMR_CLIENT_PORT=$FRONTEND_HMR_CLIENT_PORT" >> .env
	echo "FRONTEND_HMR_SERVER_PORT=$FRONTEND_HMR_SERVER_PORT" >> .env
	echo "FRONTEND_HMR_SERVER_FUNCTION_PORT=$FRONTEND_HMR_SERVER_FUNCTION_PORT" >> .env
	echo "FRONTEND_HMR_SSR_PORT=$FRONTEND_HMR_SSR_PORT" >> .env
=======
	echo "HMR_PORT=$HMR_PORT" >> .env
>>>>>>> 78ade8ba
	echo "DISABLE_LIVE_DEBUGGER=true" >> .env

	echo ""
	echo "📋 Worktree ports for '$name':"
	echo "   Phoenix:  http://localhost:$PHOENIX_PORT"
	echo "   Frontend: http://localhost:$FRONTEND_PORT"
	echo "   Caddy:    https://localhost:$CADDY_PORT"
	echo "   HMR:      localhost:$HMR_PORT"
	echo ""

	# Export environment variables for subsequent commands
	export $(grep -v '^#' .env | grep -v '^$' | xargs)

	# Install backend dependencies
	mix deps.get

	# Create database and run migrations/seeds
	mix ecto.create 2>/dev/null || echo "Database $DB_NAME already exists"
	mix ash.setup

	# Compile to verify everything works
	mix compile

	# Install frontend dependencies
	echo "Installing frontend dependencies..."
	cd frontend && bun install

	echo ""
	echo "✅ Worktree '$name' is ready!"
	echo "   Run 'just dev' to start with Caddy (recommended)"
	echo "   Run 'just si' to start without Caddy"

	claude --dangerously-skip-permissions .

# Show port configuration for current worktree
ports:
	#!/usr/bin/env bash
	set -a
	source <(grep -v '^#' .env | grep -v '^$') 2>/dev/null || true
	set +a
	echo "Port configuration:"
	echo "   Phoenix:  ${PORT:-4000}"
	echo "   Frontend: ${FRONTEND_PORT:-3000}"
	echo "   Caddy:    ${CADDY_PORT:-8000}"
	echo "   HMR:      ${HMR_PORT:-24678}"

# ============================================================================
# Production Commands
# ============================================================================

# Setup and run in production mode locally (for benchmarking)
prod:
	#!/usr/bin/env bash
	set -euo pipefail
	set -a
	source <(grep -v '^#' .env | grep -v '^$')
	set +a
	export MIX_ENV=prod
	export SECRET_KEY_BASE=$(mix phx.gen.secret)
	export TOKEN_SIGNING_SECRET=$(openssl rand -base64 32)
	export GOOGLE_CLIENT_ID=dummy
	export GOOGLE_CLIENT_SECRET=dummy
	export GOOGLE_REDIRECT_URI=http://localhost:4000
	export TWITCH_CLIENT_ID=dummy
	export TWITCH_CLIENT_SECRET=dummy
	export PHX_HOST=localhost
	export PORT=4000
	export ECTO_IPV6=false
	echo "Installing prod dependencies..."
	mix deps.get --only prod
	echo "Compiling..."
	mix compile
	echo "Building assets..."
	mix assets.deploy
	echo "Creating/migrating database..."
	mix ecto.create --quiet || true
	mix ecto.migrate
	echo "Starting production server at http://localhost:4000"
	mix phx.server

# Build production release
build-prod:
	MIX_ENV=prod mix do deps.get, assets.deploy, compile, phx.digest

# ============================================================================
# Utility Commands
# ============================================================================

tasks:
	hx ./tasks

test-deploy-prod:
	git pull
	docker compose -f docker-compose.prod.yml build streampai
	docker compose -f docker-compose.prod.yml up

test-stream stream-key:
	ffmpeg -re -loop 1 -i priv/static/lenny.jpg \
		-f lavfi -i anullsrc=channel_layout=stereo:sample_rate=48000 \
		-vf "scale=1920:1080:force_original_aspect_ratio=decrease,pad=1920:1080:(ow-iw)/2:(oh-ih)/2" \
		-c:v libx264 \
		-preset veryfast \
		-profile:v high \
		-b:v 6000k \
		-minrate 6000k \
		-maxrate 6000k \
		-bufsize 12000k \
		-pix_fmt yuv420p \
		-r 60 \
		-g 60 \
		-c:a aac \
		-b:a 128k \
		-f flv \
		rtmps://live.streampai.com:443/live/{{stream-key}}

proto-gen:
	protoc --proto_path=proto/yt --elixir_out=plugins=grpc:./lib/streampai/youtube/generated stream_list.proto<|MERGE_RESOLUTION|>--- conflicted
+++ resolved
@@ -45,10 +45,6 @@
 	echo "   Phoenix:  http://localhost:$PHOENIX_PORT"
 	echo "   Frontend: http://localhost:$FRONTEND_PORT"
 	echo "   Caddy:    https://localhost:$CADDY_PORT"
-<<<<<<< HEAD
-=======
-	echo "   HMR:      localhost:$HMR_PORT"
->>>>>>> 78ade8ba
 	echo ""
 	echo "📱 Access the app at: https://localhost:$CADDY_PORT"
 	echo ""
@@ -73,24 +69,14 @@
 	# Start Phoenix (PORT is already set from .env, sname includes port for uniqueness)
 	elixir -S mix phx.server &
 
-<<<<<<< HEAD
 	# Start Frontend (override PORT for Vinxi, which reads it for dev server)
 	cd frontend && PORT=$FRONTEND_PORT bun dev &
-=======
-	# Start Frontend
-	cd frontend && VITE_BASE_URL="https://localhost:$CADDY_PORT" HMR_PORT=$HMR_PORT FRONTEND_PORT=$FRONTEND_PORT CADDY_PORT=$CADDY_PORT bun dev --port $FRONTEND_PORT &
->>>>>>> 78ade8ba
 
 	# Wait a bit for services to start
 	sleep 2
 
-<<<<<<< HEAD
 	# Start Caddy (reads PHOENIX_PORT, FRONTEND_PORT, CADDY_PORT from env)
 	caddy run --config Caddyfile
-=======
-	# Start Caddy
-	PHOENIX_PORT=$PHOENIX_PORT FRONTEND_PORT=$FRONTEND_PORT CADDY_PORT=$CADDY_PORT HMR_PORT=$HMR_PORT caddy run --config Caddyfile
->>>>>>> 78ade8ba
 
 	wait
 
@@ -100,13 +86,8 @@
 	set -a
 	source <(grep -v '^#' .env | grep -v '^$')
 	set +a
-<<<<<<< HEAD
 	# Caddy reads PORT, FRONTEND_PORT, CADDY_PORT from env
 	caddy run --config Caddyfile
-=======
-	PHOENIX_PORT=${PORT:-4000} FRONTEND_PORT=${FRONTEND_PORT:-3000} CADDY_PORT=${CADDY_PORT:-8000} HMR_PORT=${HMR_PORT:-24678} \
-		caddy run --config Caddyfile
->>>>>>> 78ade8ba
 
 caddy-setup:
 	#!/usr/bin/env bash
@@ -162,15 +143,11 @@
 	PHOENIX_PORT=$(find_port 4100 4999)
 	FRONTEND_PORT=$(find_port 3100 3999)
 	CADDY_PORT=$(find_port 8100 8999)
-<<<<<<< HEAD
 	# HMR ports for each Vinxi router
 	FRONTEND_HMR_CLIENT_PORT=$(find_port 3100 3999)
 	FRONTEND_HMR_SERVER_PORT=$(find_port 3100 3999)
 	FRONTEND_HMR_SERVER_FUNCTION_PORT=$(find_port 3100 3999)
 	FRONTEND_HMR_SSR_PORT=$(find_port 3100 3999)
-=======
-	HMR_PORT=$(find_port 24700 24999)
->>>>>>> 78ade8ba
 
 	DB_NAME="streampai_$(echo "$name" | tr '-' '_')_dev"
 	DB_URL="postgresql://postgres:postgres@localhost:5432/$DB_NAME?sslmode=disable"
@@ -194,14 +171,10 @@
 	sed -i '' '/^PORT=/d' .env
 	sed -i '' '/^FRONTEND_PORT=/d' .env
 	sed -i '' '/^CADDY_PORT=/d' .env
-<<<<<<< HEAD
 	sed -i '' '/^FRONTEND_HMR_CLIENT_PORT=/d' .env
 	sed -i '' '/^FRONTEND_HMR_SERVER_PORT=/d' .env
 	sed -i '' '/^FRONTEND_HMR_SERVER_FUNCTION_PORT=/d' .env
 	sed -i '' '/^FRONTEND_HMR_SSR_PORT=/d' .env
-=======
-	sed -i '' '/^HMR_PORT=/d' .env
->>>>>>> 78ade8ba
 	sed -i '' '/^DISABLE_LIVE_DEBUGGER=/d' .env
 
 	# Append worktree-specific configuration
@@ -211,14 +184,10 @@
 	echo "PORT=$PHOENIX_PORT" >> .env
 	echo "FRONTEND_PORT=$FRONTEND_PORT" >> .env
 	echo "CADDY_PORT=$CADDY_PORT" >> .env
-<<<<<<< HEAD
 	echo "FRONTEND_HMR_CLIENT_PORT=$FRONTEND_HMR_CLIENT_PORT" >> .env
 	echo "FRONTEND_HMR_SERVER_PORT=$FRONTEND_HMR_SERVER_PORT" >> .env
 	echo "FRONTEND_HMR_SERVER_FUNCTION_PORT=$FRONTEND_HMR_SERVER_FUNCTION_PORT" >> .env
 	echo "FRONTEND_HMR_SSR_PORT=$FRONTEND_HMR_SSR_PORT" >> .env
-=======
-	echo "HMR_PORT=$HMR_PORT" >> .env
->>>>>>> 78ade8ba
 	echo "DISABLE_LIVE_DEBUGGER=true" >> .env
 
 	echo ""
